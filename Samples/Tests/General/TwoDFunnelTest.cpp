--- conflicted
+++ resolved
@@ -40,22 +40,6 @@
 		{
 			bcs.SetShape(shapes[(x * y) % size(shapes)]);
 			bcs.mPosition = RVec3(-10.0_r + x, 10.0_r + y, 0);
-<<<<<<< HEAD
 			mBodyInterface->CreateAndAddBody(bcs, EActivation::Activate);
-=======
-			Body &body = *mBodyInterface->CreateBody(bcs);			
-			mBodyInterface->AddBody(body.GetID(), EActivation::Activate);
-
-			// Constraint the body to the XY plane
-			constraint_settings.mPosition1 = constraint_settings.mPosition2 = body.GetCenterOfMassPosition(); // Attach it at the initial position of the body for best precision
-			TwoBodyConstraint *constraint = constraint_settings.Create(Body::sFixedToWorld, body);
-			mPhysicsSystem->AddConstraint(constraint);
-
-			// Update the mass properties for this body to make it rotate only around Z
-			MassProperties mass_properties = bcs.GetShape()->GetMassProperties();
-			MotionProperties *mp = body.GetMotionProperties();
-			mp->SetInverseMass(1.0f / mass_properties.mMass);
-			mp->SetInverseInertia(Vec3(0, 0, 1.0f / mass_properties.mInertia.GetAxisZ().Length()), Quat::sIdentity());
->>>>>>> 491e0b4d
 		}
 }