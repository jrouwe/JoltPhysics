# Building and Using Jolt Physics

## Build Types

Each platform supports multiple build targets

- Debug - Debug version of the library, turns on asserts
- Release - Release version of the library, no asserts but includes profiling support and can draw the world and simulation properties
- ReleaseASAN - As Release but turns on Address Sanitizer (clang only) to find bugs
- ReleaseUBSAN - As Release but turns on Undefined Behavior Sanitizer (clang only) to find bugs
- ReleaseCoverage - As Release but turns on Coverage reporting (clang only) to find which areas of the code are not executed
- Distribution - Shippable version of the library, turns off all debugging support

## Includes

The Jolt headers don't include Jolt/Jolt.h. Always include Jolt/Jolt.h before including any other Jolt header.
You can use Jolt/Jolt.h in your precompiled header to speed up compilation.

## Defines

There are a number of user configurable defines that turn on/off certain features:
<<<<<<< HEAD

- JPH_PROFILE_ENABLED - Turns on the internal profiler.
- JPH_EXTERNAL_PROFILE - Turns on the internal profiler but forwards the information to a user defined external system (see Profiler.h).
- JPH_DEBUG_RENDERER - Adds support to draw lines and triangles, used to be able to debug draw the state of the world.
- JPH_DISABLE_TEMP_ALLOCATOR - Disables the temporary memory allocator, used mainly to allow ASAN to do its job.
- JPH_DISABLE_CUSTOM_ALLOCATOR - Disables the ability to override the memory allocator.
- JPH_FLOATING_POINT_EXCEPTIONS_ENABLED - Turns on division by zero and invalid floating point exception support in order to detect bugs (Windows only).
- JPH_CROSS_PLATFORM_DETERMINISTIC - Turns on behavior to attempt cross platform determinism. If this is set, JPH_USE_FMADD is ignored.
- JPH_ENABLE_ASSERTS - Compiles the library so that it rises an assert in case of failures. The library ignores these failures otherwise.
- JPH_DOUBLE_PRECISION - Compiles the library so that all positions are stored in doubles instead of floats. This makes larger worlds possible.
- JPH_USE_SSE4_1 - Enable SSE4.1 CPU instructions (x86/x64 only)
- JPH_USE_SSE4_2 - Enable SSE4.2 CPU instructions (x86/x64 only)
- JPH_USE_F16C - Enable half float CPU instructions (x86/x64 only)
- JPH_USE_LZCNT - Enable the lzcnt CPU instruction (x86/x64 only)
- JPH_USE_TZCNT - Enable the tzcnt CPU instruction (x86/x64 only)
- JPH_USE_AVX - Enable AVX CPU instructions (x86/x64 only)
- JPH_USE_AVX2 - Enable AVX2 CPU instructions (x86/x64 only)
- JPH_USE_AVX512 - Enable AVX512F+AVX512VL CPU instructions (x86/x64 only)
- JPH_USE_FMADD - Enable fused multiply add CPU instructions (x86/x64 only)
=======
<details>
	<summary>General Options (click to see more)</summary>
	<ul>
		<li>JPH_PROFILE_ENABLED - Turns on the internal profiler.</li>
		<li>JPH_EXTERNAL_PROFILE - Turns on the internal profiler but forwards the information to a user defined external system (see Profiler.h).</li>
		<li>JPH_DEBUG_RENDERER - Adds support to draw lines and triangles, used to be able to debug draw the state of the world.</li>
		<li>JPH_DISABLE_TEMP_ALLOCATOR - Disables the temporary memory allocator, used mainly to allow ASAN to do its job.</li>
		<li>JPH_DISABLE_CUSTOM_ALLOCATOR - Disables the ability to override the memory allocator.</li>
		<li>JPH_FLOATING_POINT_EXCEPTIONS_ENABLED - Turns on division by zero and invalid floating point exception support in order to detect bugs (Windows only).</li>
		<li>JPH_CROSS_PLATFORM_DETERMINISTIC - Turns on behavior to attempt cross platform determinism. If this is set, JPH_USE_FMADD is ignored.</li>
		<li>JPH_DOUBLE_PRECISION - Compiles the library so that all positions are stored in doubles instead of floats. This makes larger worlds possible.</li>
	</ul>
</details>

<details>
	<summary>CPU Instruction Sets (click to see more)</summary>
	<ul>
		<li>JPH_USE_SSE4_1 - Enable SSE4.1 CPU instructions (default: on, x86/x64 only)</li>
		<li>JPH_USE_SSE4_2 - Enable SSE4.2 CPU instructions (default: on, x86/x64 only)</li>
		<li>JPH_USE_F16C - Enable half float CPU instructions (default: on, x86/x64 only)</li>
		<li>JPH_USE_LZCNT - Enable the lzcnt CPU instruction (default: on, x86/x64 only)</li>
		<li>JPH_USE_TZCNT - Enable the tzcnt CPU instruction (default: on, x86/x64 only)</li>
		<li>JPH_USE_AVX - Enable AVX CPU instructions (default: on, x86/x64 only)</li>
		<li>JPH_USE_AVX2 - Enable AVX2 CPU instructions (default: on, x86/x64 only)</li>
		<li>JPH_USE_AVX512 - Enable AVX512F+AVX512VL CPU instructions (default: off, x86/x64 only)</li>
		<li>JPH_USE_FMADD - Enable fused multiply add CPU instructions (default: on, x86/x64 only)</li>
	</ul>
</details>
>>>>>>> 04ef2e19

## Logging & Asserting

To override the default trace and assert mechanism install your own custom handlers in Trace and AssertFailed (see IssueReporting.h).

## Custom Memory Allocator

To implement your custom memory allocator override Allocate, Free, AlignedAllocate and AlignedFree (see Memory.h).

## Building

<details>
	<summary>Windows 10+</summary>
	<ul style="list-style: none"><li>
		<details>
			<summary>MSVC CL (default compiler)</summary>
			<ul>
				<li>Download Visual Studio 2022 (Community or other edition)</li>
				<li>Download CMake 3.15+ (https://cmake.org/download/)</li>
				<li>Run cmake_vs2022_cl.bat</li>
				<li>Open the resulting project file VS2022_CL\JoltPhysics.sln</li>
				<li>Compile and run either 'Samples' or 'UnitTests'</li>
			</ul>
		</details>
		<details>
			<summary>MSVC CL - 32 bit</summary>
			<ul>
				<li>Download Visual Studio 2022 (Community or other edition)</li>
				<li>Download CMake 3.15+ (https://cmake.org/download/)</li>
				<li>Run cmake_vs2022_cl_32bit.bat</li>
				<li>Open the resulting project file VS2022_CL_32BIT\JoltPhysics.sln</li>
				<li>Compile and run either 'Samples' or 'UnitTests'</li>
			</ul>
		</details>
		<details>
			<summary>MSVC Clang compiler</summary>
			<ul>
				<li>Download Visual Studio 2022 (Community or other edition)</li>
				<li>Make sure to install "C++ Clang Compiler for Windows 11.0.0+" and "C++ Clang-cl for v142+ build tools (x64/x86)" using the Visual Studio Installer</li>
				<li>Download CMake 3.15+ (https://cmake.org/download/)</li>
				<li>Run cmake_vs2022_clang.bat</li>
				<li>Open the resulting project file VS2022_Clang\JoltPhysics.sln</li>
				<li>Compile and run either 'Samples' or 'UnitTests'</li>
			</ul>
		</details>
		<details>
			<summary>MSVC Universal Windows Platform</summary>
			<ul>
				<li>Download Visual Studio 2022+ (Community or other edition)</li>
				<li>Make sure to install "Universal Windows Platform development" using the Visual Studio Installer</li>
				<li>Download CMake 3.15+ (https://cmake.org/download/)</li>
				<li>Run cmake_vs2022_uwp.bat</li>
				<li>Open the resulting project file VS2022_UWP\JoltPhysics.sln</li>
				<li>Compile and run 'UnitTests'</li>
			</ul>
		</details>
		<details>
			<summary>MinGW</summary>
			<ul>
				<li>Follow download instructions for MSYS2 (https://www.msys2.org/)</li>
				<li>From the MSYS2 MSYS app run: pacman -S --needed mingw-w64-x86_64-toolchain mingw-w64-x86_64-cmake</li>
				<li>From the MSYS2 MINGW x64 app, in the Build folder run: ./cmake_windows_mingw.sh</li>
				<li>Run: cmake --build MinGW_Debug</li>
				<li>Run: MinGW_Debug/UnitTests.exe</li>
			</ul>
		</details>
	</li></ul>
</details>

<details>
	<summary>Linux</summary>
	<ul style="list-style: none"><li>
		<details>
			<summary>Debian flavor, x64 or ARM64</summary>
			<ul>
				<li>Install clang (apt-get install clang)</li>
				<li>Install cmake (apt-get install cmake)</li>
				<li>Run: ./cmake_linux_clang_gcc.sh</li>
				<li>Go to the Linux_Debug folder</li>
				<li>Run: make -j$(nproc) && ./UnitTests</li>
			</ul>
		</details>
		<details>
			<summary>Debian flavor, MinGW Cross Compile</summary>
			<ul>
				<li>This setup can be used to run samples on Linux using wine and vkd3d. Tested on Ubuntu 22.04</li>
				<li>Graphics card must support Vulkan and related drivers must be installed</li>
				<li>Install mingw-w64 (apt-get install mingw-w64)</li>
				<li>Run: update-alternatives --config x86_64-w64-mingw32-g++ (Select /usr/bin/x86_64-w64-mingw32-g++-posix)</li>
				<li>Install cmake (apt-get install cmake)</li>
				<li>Install wine64 (apt-get install wine64)</li>
				<li>Run: export WINEPATH="/usr/x86_64-w64-mingw32/lib;/usr/lib/gcc/x86_64-w64-mingw32/10-posix" (change it based on your environment)</li>
				<li>Run: ./cmake_linux_mingw.sh Release (Debug doesn't work)</li>
				<li>Go to the MinGW_Release folder</li>
				<li>Run: make -j$(nproc) && wine UnitTests.exe</li>
				<li>Run: wine Samples.exe</li>
			</ul>
		</details>
	</li></ul>
</details>

<details>
	<summary>Android</summary>
	<ul>
		<li>Install Android Studio 2020.3.1+ (https://developer.android.com/studio/)</li>
		<li>Open the 'Android' folder in Android Studio and wait until gradle finishes</li>
		<li>Select 'Run' / 'Run...' and 'UnitTests'</li>
		<li>If the screen turns green after a while the unit tests succeeded, when red they failed (see the android log for details)</li>
	</ul>
</details>

<details>
	<summary>macOS</summary>
	<ul>
		<li>Install XCode</li>
		<li>Download CMake 3.23+ (https://cmake.org/download/)</li>
		<li>Run: ./cmake_xcode_macos.sh</li>
		<li>This will open XCode with a newly generated project</li>
		<li>Build and run the project</li>
		<li>Note that you can also follow the steps in the 'Linux' section if you wish to build without XCode.</li>
	</ul>
</details>

<details>
	<summary>iOS</summary>
	<ul>
		<li>Install XCode</li>
		<li>Download CMake 3.23+ (https://cmake.org/download/)</li>
		<li>Run: ./cmake_xcode.ios.sh</li>
		<li>This will open XCode with a newly generated project</li>
		<li>Build and run the project (note that this will only work in the simulator as the code signing information is not set up)</li>
	</ul>
</details>

## Other Build Tools

* A vcpkg package is available [here](https://github.com/microsoft/vcpkg/tree/master/ports/joltphysics).
* A xmake package is available [here](https://github.com/xmake-io/xmake-repo/tree/dev/packages/j/joltphysics).
* Jolt has been verified to build with [ninja](https://ninja-build.org/) through CMake.

## Errors

### Link Error: File Format Not Recognized

If you receive the following error when linking:

```
/usr/bin/ld: libJolt.a: error adding symbols: file format not recognized
```

Then you have not enabled interprocedural optimizations (link time optimizations) for your own application. See the INTERPROCEDURAL_OPTIMIZATION option in CMakeLists.txt.

### Link Error: Unresolved External Symbol

If you receive a link error that looks like:

```
error LNK2001: unresolved external symbol "public: virtual void __cdecl JPH::ConvexShape::GetSubmergedVolume(...) const"
```

you have a mismatch in defines between your own code and the Jolt library. In this case the mismatch is in the define `JPH_DEBUG_RENDERER` which is most likely defined in `Jolt.lib` and not in your own project. In `Debug` and `Release` builds, Jolt by default has `JPH_DEBUG_RENDERER` defined, in `Distribution` it is not defined. The cmake options `DEBUG_RENDERER_IN_DEBUG_AND_RELEASE` and `DEBUG_RENDERER_IN_DISTRIBUTION` override this behavior.

The `RegisterTypes` function (which you have to call to initialize the library) checks the other important defines and will trace and abort if there are more mismatches.

### DirectX Error

The samples use DirectX for the graphics implementation, when attempting to run the samples you may get a DirectX error pop-up which may say "The GPU device instance has been suspended", in your debugger you may see the message "Using the Redistributable D3D12 SDKLayers dll also requires that the latest SDKLayers for Windows 10 is installed.". 

Fix this by enabling "Graphics Tools" which is an optional Windows settings. To enable it you have to press the windows key, search for "Manage Optional Features", and then click "Add a Feature", and install "Graphics Tools".

### Illegal Instruction Error

If your CPU doesn't support all of the instructions you'll get an `Illegal instruction` exception.

On Linux to see what instructions your CPU supports run `lscpu` and then look at the flags section, on Windows you can use a program like [`coreinfo`](https://learn.microsoft.com/en-us/sysinternals/downloads/coreinfo). Once you know what instructions your cpu supports you can configure the project through cmake and for example disable all special instructions:

```
./cmake_linux_clang_gcc.sh Release clang++ -DUSE_SSE4_1=OFF -DUSE_SSE4_2=OFF -DUSE_AVX=OFF -DUSE_AVX2=OFF -DUSE_AVX512=OFF -DUSE_LZCNT=OFF -DUSE_TZCNT=OFF -DUSE_F16C=OFF -DUSE_FMADD=OFF
```

Note that this example is for Linux but the cmake settings work on Windows too.

## Doxygen on Windows

Documentation can be generated through doxygen:

- Install Doxygen (https://www.doxygen.nl/download.html)
- Run: run_doxygen.bat<|MERGE_RESOLUTION|>--- conflicted
+++ resolved
@@ -19,27 +19,6 @@
 ## Defines
 
 There are a number of user configurable defines that turn on/off certain features:
-<<<<<<< HEAD
-
-- JPH_PROFILE_ENABLED - Turns on the internal profiler.
-- JPH_EXTERNAL_PROFILE - Turns on the internal profiler but forwards the information to a user defined external system (see Profiler.h).
-- JPH_DEBUG_RENDERER - Adds support to draw lines and triangles, used to be able to debug draw the state of the world.
-- JPH_DISABLE_TEMP_ALLOCATOR - Disables the temporary memory allocator, used mainly to allow ASAN to do its job.
-- JPH_DISABLE_CUSTOM_ALLOCATOR - Disables the ability to override the memory allocator.
-- JPH_FLOATING_POINT_EXCEPTIONS_ENABLED - Turns on division by zero and invalid floating point exception support in order to detect bugs (Windows only).
-- JPH_CROSS_PLATFORM_DETERMINISTIC - Turns on behavior to attempt cross platform determinism. If this is set, JPH_USE_FMADD is ignored.
-- JPH_ENABLE_ASSERTS - Compiles the library so that it rises an assert in case of failures. The library ignores these failures otherwise.
-- JPH_DOUBLE_PRECISION - Compiles the library so that all positions are stored in doubles instead of floats. This makes larger worlds possible.
-- JPH_USE_SSE4_1 - Enable SSE4.1 CPU instructions (x86/x64 only)
-- JPH_USE_SSE4_2 - Enable SSE4.2 CPU instructions (x86/x64 only)
-- JPH_USE_F16C - Enable half float CPU instructions (x86/x64 only)
-- JPH_USE_LZCNT - Enable the lzcnt CPU instruction (x86/x64 only)
-- JPH_USE_TZCNT - Enable the tzcnt CPU instruction (x86/x64 only)
-- JPH_USE_AVX - Enable AVX CPU instructions (x86/x64 only)
-- JPH_USE_AVX2 - Enable AVX2 CPU instructions (x86/x64 only)
-- JPH_USE_AVX512 - Enable AVX512F+AVX512VL CPU instructions (x86/x64 only)
-- JPH_USE_FMADD - Enable fused multiply add CPU instructions (x86/x64 only)
-=======
 <details>
 	<summary>General Options (click to see more)</summary>
 	<ul>
@@ -50,6 +29,7 @@
 		<li>JPH_DISABLE_CUSTOM_ALLOCATOR - Disables the ability to override the memory allocator.</li>
 		<li>JPH_FLOATING_POINT_EXCEPTIONS_ENABLED - Turns on division by zero and invalid floating point exception support in order to detect bugs (Windows only).</li>
 		<li>JPH_CROSS_PLATFORM_DETERMINISTIC - Turns on behavior to attempt cross platform determinism. If this is set, JPH_USE_FMADD is ignored.</li>
+		<li>JPH_ENABLE_ASSERTS - Compiles the library so that it rises an assert in case of failures. The library ignores these failures otherwise.</li>
 		<li>JPH_DOUBLE_PRECISION - Compiles the library so that all positions are stored in doubles instead of floats. This makes larger worlds possible.</li>
 	</ul>
 </details>
@@ -68,7 +48,6 @@
 		<li>JPH_USE_FMADD - Enable fused multiply add CPU instructions (default: on, x86/x64 only)</li>
 	</ul>
 </details>
->>>>>>> 04ef2e19
 
 ## Logging & Asserting
 
