// Jolt Physics Library (https://github.com/jrouwe/JoltPhysics)
// SPDX-FileCopyrightText: 2021 Jorrit Rouwe
// SPDX-License-Identifier: MIT

#pragma once

#include <Jolt/Core/NonCopyable.h>
#include <Jolt/Geometry/AABox.h>
#include <Jolt/Physics/Collision/Shape/Shape.h>
#include <Jolt/Physics/Collision/BroadPhase/BroadPhaseLayer.h>
#include <Jolt/Physics/Collision/ObjectLayer.h>
#include <Jolt/Physics/Collision/CollisionGroup.h>
#include <Jolt/Physics/Collision/TransformedShape.h>
#include <Jolt/Physics/Body/MotionProperties.h>
#include <Jolt/Physics/Body/BodyID.h>
#include <Jolt/Physics/Body/BodyAccess.h>
#include <Jolt/Core/StringTools.h>

JPH_NAMESPACE_BEGIN

class StateRecorder;
class BodyCreationSettings;

/// A rigid body that can be simulated using the physics system
///
/// Note that internally all properties (position, velocity etc.) are tracked relative to the center of mass of the object to simplify the simulation of the object. 
/// 
/// The offset between the position of the body and the center of mass position of the body is GetShape()->GetCenterOfMass().
/// The functions that get/set the position of the body all indicate if they are relative to the center of mass or to the original position in which the shape was created.
///
/// The linear velocity is also velocity of the center of mass, to correct for this: \f$VelocityCOM = Velocity - AngularVelocity \times ShapeCOM\f$.
class alignas(JPH_RVECTOR_ALIGNMENT) JPH_EXPORT Body : public NonCopyable
{
public:
	JPH_OVERRIDE_NEW_DELETE

	/// Default constructor
							Body() = default;

	/// Destructor							
							~Body()															{ JPH_ASSERT(mMotionProperties == nullptr); }

	/// Get the id of this body
	inline const BodyID &	GetID() const													{ return mID; }

	/// If this body is currently actively simulating (true) or sleeping (false)
	inline bool				IsActive() const												{ return mMotionProperties != nullptr && mMotionProperties->mIndexInActiveBodies != cInactiveIndex; }

	/// Check if this body is static (not movable)
	inline bool				IsStatic() const												{ return mMotionType == EMotionType::Static; }

	/// Check if this body is kinematic (keyframed), which means that it will move according to its current velocity, but forces don't affect it
	inline bool				IsKinematic() const												{ return mMotionType == EMotionType::Kinematic; }

	/// Check if this body is dynamic, which means that it moves and forces can act on it
	inline bool				IsDynamic() const												{ return mMotionType == EMotionType::Dynamic; }

	/// Check if a body could be made kinematic or dynamic (if it was created dynamic or with mAllowDynamicOrKinematic set to true)
	inline bool				CanBeKinematicOrDynamic() const									{ return mMotionProperties != nullptr; }

	/// Change the body to a sensor. A sensor will receive collision callbacks, but will not cause any collision responses and can be used as a trigger volume.
	/// The cheapest sensor (in terms of CPU usage) is a sensor with motion type Static (they can be moved around using BodyInterface::SetPosition/SetPositionAndRotation).
	/// These sensors will only detect collisions with active Dynamic or Kinematic bodies. As soon as a body go to sleep, the contact point with the sensor will be lost.
	/// If you make a sensor Dynamic or Kinematic and activate them, the sensor will be able to detect collisions with sleeping bodies too. An active sensor will never go to sleep automatically.
	/// When you make a Dynamic or Kinematic sensor, make sure it is in an ObjectLayer that does not collide with Static bodies or other sensors to avoid extra overhead in the broad phase.
	inline void				SetIsSensor(bool inIsSensor)									{ if (inIsSensor) mFlags.fetch_or(uint8(EFlags::IsSensor), memory_order_relaxed); else mFlags.fetch_and(uint8(~uint8(EFlags::IsSensor)), memory_order_relaxed); }

	/// Check if this body is a sensor.
	inline bool				IsSensor() const												{ return (mFlags.load(memory_order_relaxed) & uint8(EFlags::IsSensor)) != 0; }

	// If this sensor detects static objects entering it. Note that the sensor must be kinematic and active for it to detect static objects.
	inline void				SetSensorDetectsStatic(bool inDetectsStatic)					{ if (inDetectsStatic) mFlags.fetch_or(uint8(EFlags::SensorDetectsStatic), memory_order_relaxed); else mFlags.fetch_and(uint8(~uint8(EFlags::SensorDetectsStatic)), memory_order_relaxed); }

	/// Check if this sensor detects static objects entering it.
	inline bool				SensorDetectsStatic() const										{ return (mFlags.load(memory_order_relaxed) & uint8(EFlags::SensorDetectsStatic)) != 0; }

	/// If PhysicsSettings::mUseManifoldReduction is true, this allows turning off manifold reduction for this specific body. Manifold reduction by default will combine contacts that come from different SubShapeIDs (e.g. different triangles or different compound shapes).
	/// If the application requires tracking exactly which SubShapeIDs are in contact, you can turn off manifold reduction. Note that this comes at a performance cost.
	inline void				SetUseManifoldReduction(bool inUseReduction)					{ if (inUseReduction) mFlags.fetch_or(uint8(EFlags::UseManifoldReduction), memory_order_relaxed); else mFlags.fetch_and(uint8(~uint8(EFlags::UseManifoldReduction)), memory_order_relaxed); }

	/// Check if this body can use manifold reduction.
	inline bool				GetUseManifoldReduction() const									{ return (mFlags.load(memory_order_relaxed) & uint8(EFlags::UseManifoldReduction)) != 0; }

	/// Checks if the combination of this body and inBody2 should use manifold reduction
	inline bool				GetUseManifoldReductionWithBody(const Body &inBody2) const		{ return ((mFlags.load(memory_order_relaxed) & inBody2.mFlags.load(memory_order_relaxed)) & uint8(EFlags::UseManifoldReduction)) != 0; }

	/// Motion type of this body
	inline EMotionType		GetMotionType() const											{ return mMotionType; }
	void					SetMotionType(EMotionType inMotionType);

	/// Get broadphase layer, this determines in which broad phase sub-tree the object is placed
	inline BroadPhaseLayer	GetBroadPhaseLayer() const										{ return mBroadPhaseLayer; }	

	/// Get object layer, this determines which other objects it collides with
	inline ObjectLayer		GetObjectLayer() const											{ return mObjectLayer; }

	/// Collision group and sub-group ID, determines which other objects it collides with
	const CollisionGroup &	GetCollisionGroup() const										{ return mCollisionGroup; }
	CollisionGroup &		GetCollisionGroup()												{ return mCollisionGroup; }
	void					SetCollisionGroup(const CollisionGroup &inGroup)				{ mCollisionGroup = inGroup; }

	/// If this body can go to sleep. Note that disabling sleeping on a sleeping object wil not wake it up.
	bool					GetAllowSleeping() const										{ return mMotionProperties->mAllowSleeping; }
	void					SetAllowSleeping(bool inAllow);

	/// Friction (dimensionless number, usually between 0 and 1, 0 = no friction, 1 = friction force equals force that presses the two bodies together). Note that bodies can have negative friction but the combined friction (see PhysicsSystem::SetCombineFriction) should never go below zero.
	inline float			GetFriction() const												{ return mFriction; }
	void					SetFriction(float inFriction)									{ mFriction = inFriction; }

	/// Restitution (dimensionless number, usually between 0 and 1, 0 = completely inelastic collision response, 1 = completely elastic collision response). Note that bodies can have negative restitution but the combined restitution (see PhysicsSystem::SetCombineRestitution) should never go below zero.
	inline float			GetRestitution() const											{ return mRestitution; }
	void					SetRestitution(float inRestitution)								{ mRestitution = inRestitution; }

	/// Get world space linear velocity of the center of mass (unit: m/s)
	inline Vec3				GetLinearVelocity() const										{ return !IsStatic()? mMotionProperties->GetLinearVelocity() : Vec3::sZero(); }

	/// Set world space linear velocity of the center of mass (unit: m/s)
	void					SetLinearVelocity(Vec3Arg inLinearVelocity)						{ JPH_ASSERT(!IsStatic()); mMotionProperties->SetLinearVelocity(inLinearVelocity); }

	/// Set world space linear velocity of the center of mass, will make sure the value is clamped against the maximum linear velocity
	void					SetLinearVelocityClamped(Vec3Arg inLinearVelocity)				{ JPH_ASSERT(!IsStatic()); mMotionProperties->SetLinearVelocityClamped(inLinearVelocity); }

	/// Get world space angular velocity of the center of mass (unit: rad/s)
	inline Vec3				GetAngularVelocity() const										{ return !IsStatic()? mMotionProperties->GetAngularVelocity() : Vec3::sZero(); }

	/// Set world space angular velocity of the center of mass (unit: rad/s)
	void					SetAngularVelocity(Vec3Arg inAngularVelocity)					{ JPH_ASSERT(!IsStatic()); mMotionProperties->SetAngularVelocity(inAngularVelocity); }

	/// Set world space angular velocity of the center of mass, will make sure the value is clamped against the maximum angular velocity
	void					SetAngularVelocityClamped(Vec3Arg inAngularVelocity)			{ JPH_ASSERT(!IsStatic()); mMotionProperties->SetAngularVelocityClamped(inAngularVelocity); }

	/// Velocity of point inPoint (in center of mass space, e.g. on the surface of the body) of the body (unit: m/s)
	inline Vec3				GetPointVelocityCOM(Vec3Arg inPointRelativeToCOM) const			{ return !IsStatic()? mMotionProperties->GetPointVelocityCOM(inPointRelativeToCOM) : Vec3::sZero(); }

	/// Velocity of point inPoint (in world space, e.g. on the surface of the body) of the body (unit: m/s)
	inline Vec3				GetPointVelocity(RVec3Arg inPoint) const						{ JPH_ASSERT(BodyAccess::sCheckRights(BodyAccess::sPositionAccess, BodyAccess::EAccess::Read)); return GetPointVelocityCOM(Vec3(inPoint - mPosition)); }

	/// Add force (unit: N) at center of mass for the next time step, will be reset after the next call to PhysicsSimulation::Update
	inline void				AddForce(Vec3Arg inForce)										{ JPH_ASSERT(IsDynamic()); (Vec3::sLoadFloat3Unsafe(mMotionProperties->mForce) + inForce).StoreFloat3(&mMotionProperties->mForce); }

	/// Add force (unit: N) at inPosition for the next time step, will be reset after the next call to PhysicsSimulation::Update
	inline void				AddForce(Vec3Arg inForce, RVec3Arg inPosition);

	/// Add torque (unit: N m) for the next time step, will be reset after the next call to PhysicsSimulation::Update
	inline void				AddTorque(Vec3Arg inTorque)										{ JPH_ASSERT(IsDynamic()); (Vec3::sLoadFloat3Unsafe(mMotionProperties->mTorque) + inTorque).StoreFloat3(&mMotionProperties->mTorque); }

	// Get the total amount of force applied to the center of mass this time step (through AddForce calls). Note that it will reset to zero after PhysicsSimulation::Update.
	inline Vec3				GetAccumulatedForce() const										{ JPH_ASSERT(IsDynamic()); return mMotionProperties->GetAccumulatedForce(); }

	// Get the total amount of torque applied to the center of mass this time step (through AddForce/AddTorque calls). Note that it will reset to zero after PhysicsSimulation::Update.
	inline Vec3				GetAccumulatedTorque() const									{ JPH_ASSERT(IsDynamic()); return mMotionProperties->GetAccumulatedTorque(); }

	// Reset the total accumulated force, not that this will be done automatically after every time step.
	JPH_INLINE void			ResetForce()													{ JPH_ASSERT(IsDynamic()); return mMotionProperties->ResetForce(); }

	// Reset the total accumulated torque, not that this will be done automatically after every time step.
	JPH_INLINE void			ResetTorque()													{ JPH_ASSERT(IsDynamic()); return mMotionProperties->ResetTorque(); }

	/// Get inverse inertia tensor in world space
	inline Mat44			GetInverseInertia() const;

	/// Add impulse to center of mass (unit: kg m/s)
	inline void				AddImpulse(Vec3Arg inImpulse);

	/// Add impulse to point in world space (unit: kg m/s)
	inline void				AddImpulse(Vec3Arg inImpulse, RVec3Arg inPosition);

	/// Add angular impulse in world space (unit: N m s)
	inline void				AddAngularImpulse(Vec3Arg inAngularImpulse);
	
	/// Set velocity of body such that it will be positioned at inTargetPosition/Rotation in inDeltaTime seconds.
	void					MoveKinematic(RVec3Arg inTargetPosition, QuatArg inTargetRotation, float inDeltaTime);

	/// Applies an impulse to the body that simulates fluid buoyancy and drag
	/// @param inSurfacePosition Position on the fluid surface in world space
	/// @param inSurfaceNormal Normal of the fluid surface (should point up)
	/// @param inBuoyancy The buoyancy factor for the body. 1 = neutral body, < 1 sinks, > 1 floats. Note that we don't use the fluid density since it is harder to configure than a simple number between [0, 2]
	/// @param inLinearDrag Linear drag factor that slows down the body when in the fluid (approx. 0.5)
	/// @param inAngularDrag Angular drag factor that slows down rotation when the body is in the fluid (approx. 0.01)
	/// @param inFluidVelocity The average velocity of the fluid (in m/s) in which the body resides
	/// @param inGravity The graviy vector (pointing down)
	/// @param inDeltaTime Delta time of the next simulation step (in s)
	/// @return true if an impulse was applied, false if the body was not in the fluid
	bool					ApplyBuoyancyImpulse(RVec3Arg inSurfacePosition, Vec3Arg inSurfaceNormal, float inBuoyancy, float inLinearDrag, float inAngularDrag, Vec3Arg inFluidVelocity, Vec3Arg inGravity, float inDeltaTime);

	/// Check if this body has been added to the physics system
	inline bool				IsInBroadPhase() const											{ return (mFlags.load(memory_order_relaxed) & uint8(EFlags::IsInBroadPhase)) != 0; }

	/// Check if this body has been changed in such a way that the collision cache should be considered invalid for any body interacting with this body
	inline bool				IsCollisionCacheInvalid() const									{ return (mFlags.load(memory_order_relaxed) & uint8(EFlags::InvalidateContactCache)) != 0; }

	/// If this body can only move in the XY plane and rotate around Z
	inline bool				IsConstrainedToXYPlane() const									{ return (mFlags.load(memory_order_relaxed) & uint8(EFlags::ConstrainedToXYPlane)) != 0; }

	/// Get the shape of this body
	inline const Shape *	GetShape() const												{ return mShape; }

	/// World space position of the body
	inline RVec3			GetPosition() const												{ JPH_ASSERT(BodyAccess::sCheckRights(BodyAccess::sPositionAccess, BodyAccess::EAccess::Read)); return mPosition - mRotation * mShape->GetCenterOfMass(); }

	/// World space rotation of the body
	inline Quat 			GetRotation() const												{ JPH_ASSERT(BodyAccess::sCheckRights(BodyAccess::sPositionAccess, BodyAccess::EAccess::Read)); return mRotation; }

	/// Calculates the transform of this body
	inline RMat44			GetWorldTransform() const;

	/// Gets the world space position of this body's center of mass
	inline RVec3 			GetCenterOfMassPosition() const									{ JPH_ASSERT(BodyAccess::sCheckRights(BodyAccess::sPositionAccess, BodyAccess::EAccess::Read)); return mPosition; }

	/// Calculates the transform for this body's center of mass
	inline RMat44			GetCenterOfMassTransform() const;

	/// Calculates the inverse of the transform for this body's center of mass
	inline RMat44			GetInverseCenterOfMassTransform() const;

	/// Get world space bounding box
	inline const AABox &	GetWorldSpaceBounds() const										{ return mBounds; }

	/// Access to the motion properties
	const MotionProperties *GetMotionProperties() const										{ JPH_ASSERT(!IsStatic()); return mMotionProperties; }
	MotionProperties *		GetMotionProperties()											{ JPH_ASSERT(!IsStatic()); return mMotionProperties; }

	/// Access to the motion properties (version that does not check if the object is kinematic or dynamic)
	const MotionProperties *GetMotionPropertiesUnchecked() const							{ return mMotionProperties; }
	MotionProperties *		GetMotionPropertiesUnchecked()									{ return mMotionProperties; }

	/// Access to the user data, can be used for anything by the application
	uint64					GetUserData() const												{ return mUserData; }
	void					SetUserData(uint64 inUserData)									{ mUserData = inUserData; }

	/// Get surface normal of a particular sub shape and its world space surface position on this body
	inline Vec3				GetWorldSpaceSurfaceNormal(const SubShapeID &inSubShapeID, RVec3Arg inPosition) const;

	/// Get the transformed shape of this body, which can be used to do collision detection outside of a body lock
	inline TransformedShape	GetTransformedShape() const										{ JPH_ASSERT(BodyAccess::sCheckRights(BodyAccess::sPositionAccess, BodyAccess::EAccess::Read)); return TransformedShape(mPosition, mRotation, mShape, mID); }

	/// Debug function to convert a body back to a body creation settings object to be able to save/recreate the body later
	BodyCreationSettings	GetBodyCreationSettings() const;

	/// A dummy body that can be used by constraints to attach a constraint to the world instead of another body
	static Body				sFixedToWorld;

	///@name THESE FUNCTIONS ARE FOR INTERNAL USE ONLY AND SHOULD NOT BE CALLED BY THE APPLICATION
	///@{

	/// Helper function for BroadPhase::FindCollidingPairs that returns true when two bodies can collide
	/// It assumes that body 1 is dynamic and active and guarantees that it body 1 collides with body 2 that body 2 will not collide with body 1 in order to avoid finding duplicate collision pairs
	static inline bool		sFindCollidingPairsCanCollide(const Body &inBody1, const Body &inBody2);

	/// Update position using an Euler step (used during position integrate & constraint solving)
	inline void				AddPositionStep(Vec3Arg inLinearVelocityTimesDeltaTime)			{ JPH_ASSERT(BodyAccess::sCheckRights(BodyAccess::sPositionAccess, BodyAccess::EAccess::ReadWrite)); mPosition += inLinearVelocityTimesDeltaTime; JPH_ASSERT(!mPosition.IsNaN()); }
	inline void				SubPositionStep(Vec3Arg inLinearVelocityTimesDeltaTime) 		{ JPH_ASSERT(BodyAccess::sCheckRights(BodyAccess::sPositionAccess, BodyAccess::EAccess::ReadWrite)); mPosition -= inLinearVelocityTimesDeltaTime; JPH_ASSERT(!mPosition.IsNaN()); }

	/// Update rotation using an Euler step (using during position integrate & constraint solving)
	inline void				AddRotationStep(Vec3Arg inAngularVelocityTimesDeltaTime);
	inline void				SubRotationStep(Vec3Arg inAngularVelocityTimesDeltaTime);

	/// Flag if body is in the broadphase (should only be called by the BroadPhase)
	inline void				SetInBroadPhaseInternal(bool inInBroadPhase)					{ if (inInBroadPhase) mFlags.fetch_or(uint8(EFlags::IsInBroadPhase), memory_order_relaxed); else mFlags.fetch_and(uint8(~uint8(EFlags::IsInBroadPhase)), memory_order_relaxed); }

	/// Invalidate the contact cache (should only be called by the BodyManager), will be reset the next simulation step. Returns true if the contact cache was still valid.
	inline bool				InvalidateContactCacheInternal()								{ return (mFlags.fetch_or(uint8(EFlags::InvalidateContactCache), memory_order_relaxed) & uint8(EFlags::InvalidateContactCache)) == 0; }

	/// Reset the collision cache invalid flag (should only be called by the BodyManager).
	inline void				ValidateContactCacheInternal()									{ JPH_IF_ENABLE_ASSERTS(uint8 old_val = ) mFlags.fetch_and(uint8(~uint8(EFlags::InvalidateContactCache)), memory_order_relaxed); JPH_ASSERT((old_val & uint8(EFlags::InvalidateContactCache)) != 0); }

	/// Updates world space bounding box (should only be called by the PhysicsSystem)
	void					CalculateWorldSpaceBoundsInternal();

	/// Function to update body's position (should only be called by the BodyInterface since it also requires updating the broadphase)
	void					SetPositionAndRotationInternal(RVec3Arg inPosition, QuatArg inRotation);

	/// Updates the center of mass and optionally mass propertes after shifting the center of mass or changes to the shape (should only be called by the BodyInterface since it also requires updating the broadphase)
	/// @param inPreviousCenterOfMass Center of mass of the shape before the alterations
	/// @param inUpdateMassProperties When true, the mass and inertia tensor is recalculated
	void					UpdateCenterOfMassInternal(Vec3Arg inPreviousCenterOfMass, bool inUpdateMassProperties);

	/// Function to update a body's shape (should only be called by the BodyInterface since it also requires updating the broadphase)
	/// @param inShape The new shape for this body
	/// @param inUpdateMassProperties When true, the mass and inertia tensor is recalculated
	void					SetShapeInternal(const Shape *inShape, bool inUpdateMassProperties);

	/// Access to the index in the BodyManager::mActiveBodies list
	uint32					GetIndexInActiveBodiesInternal() const							{ return mMotionProperties != nullptr? mMotionProperties->mIndexInActiveBodies : cInactiveIndex; }

	enum class ECanSleep
	{
		CannotSleep = 0,																	///< Object cannot go to sleep
		CanSleep = 1,																		///< Object can go to sleep
	};

	/// Update eligibility for sleeping
	ECanSleep				UpdateSleepStateInternal(float inDeltaTime, float inMaxMovement, float inTimeBeforeSleep);

	/// Saving state for replay
	void					SaveState(StateRecorder &inStream) const;

	/// Restoring state for replay
	void					RestoreState(StateRecorder &inStream);

	///@}

	static constexpr uint32	cInactiveIndex = uint32(-1);									///< Constant indicating that body is not active

private:
	friend class BodyManager;

	explicit				Body(bool);														///< Alternative constructor that initializes all members

	inline void				GetSleepTestPoints(RVec3 *outPoints) const;						///< Determine points to test for checking if body is sleeping: COM, COM + largest bounding box axis, COM + second largest bounding box axis
	inline void				ResetSleepTestSpheres();										///< Reset spheres to current position as returned by GetSleepTestPoints

	enum class EFlags : uint8
	{
		IsSensor				= 1 << 0,													///< If this object is a sensor. A sensor will receive collision callbacks, but will not cause any collision responses and can be used as a trigger volume.
<<<<<<< HEAD
		IsInBroadPhase			= 1 << 1,													///< Set this bit to indicate that the body is in the broadphase
		InvalidateContactCache	= 1 << 2,													///< Set this bit to indicate that all collision caches for this body are invalid, will be reset the next simulation step.
		UseManifoldReduction	= 1 << 3,													///< Set this bit to indicate that this body can use manifold reduction (if PhysicsSettings::mUseManifoldReduction is true)
		ConstrainedToXYPlane	= 1 << 4													///< If this body is constrained to the XY plane for a 2D simulation
=======
		SensorDetectsStatic		= 1 << 1,													///< If this sensor detects static objects entering it.
		IsInBroadPhase			= 1 << 2,													///< Set this bit to indicate that the body is in the broadphase
		InvalidateContactCache	= 1 << 3,													///< Set this bit to indicate that all collision caches for this body are invalid, will be reset the next simulation step.
		UseManifoldReduction	= 1 << 4,													///< Set this bit to indicate that this body can use manifold reduction (if PhysicsSettings::mUseManifoldReduction is true)
>>>>>>> 8fcc7a78
	};

	// 16 byte aligned
	RVec3					mPosition;														///< World space position of center of mass
	Quat					mRotation;														///< World space rotation of center of mass
	AABox					mBounds;														///< World space bounding box of the body

	// 8 byte aligned
	RefConst<Shape>			mShape;															///< Shape representing the volume of this body
	MotionProperties *		mMotionProperties = nullptr;									///< If this is a keyframed or dynamic object, this object holds all information about the movement
	uint64					mUserData = 0;													///< User data, can be used for anything by the application
	CollisionGroup			mCollisionGroup;												///< The collision group this body belongs to (determines if two objects can collide)

	// 4 byte aligned
	float					mFriction;														///< Friction of the body (dimensionless number, usually between 0 and 1, 0 = no friction, 1 = friction force equals force that presses the two bodies together). Note that bodies can have negative friction but the combined friction (see PhysicsSystem::SetCombineFriction) should never go below zero.
	float					mRestitution;													///< Restitution of body (dimensionless number, usually between 0 and 1, 0 = completely inelastic collision response, 1 = completely elastic collision response). Note that bodies can have negative restitution but the combined restitution (see PhysicsSystem::SetCombineRestitution) should never go below zero.
	BodyID					mID;															///< ID of the body (index in the bodies array)

	// 2 or 4 bytes aligned
	ObjectLayer				mObjectLayer;													///< The collision layer this body belongs to (determines if two objects can collide)

	// 1 byte aligned
	BroadPhaseLayer			mBroadPhaseLayer;												///< The broad phase layer this body belongs to
	EMotionType				mMotionType;													///< Type of motion (static, dynamic or kinematic)
	atomic<uint8>			mFlags = 0;														///< See EFlags for possible flags
	
	// 121 bytes up to here (64-bit mode, single precision, 16-bit ObjectLayer)

#if JPH_CPU_ADDRESS_BITS == 32
	// Padding for mShape, mMotionProperties, mCollisionGroup.mGroupFilter being 4 instead of 8 bytes in 32 bit mode
	uint8					mPadding[12];
#endif
};

static_assert(sizeof(Body) == JPH_IF_SINGLE_PRECISION_ELSE(128, 160), "Body size is incorrect");
static_assert(alignof(Body) == JPH_RVECTOR_ALIGNMENT, "Body should properly align");

JPH_NAMESPACE_END

#include "Body.inl"<|MERGE_RESOLUTION|>--- conflicted
+++ resolved
@@ -313,17 +313,11 @@
 	enum class EFlags : uint8
 	{
 		IsSensor				= 1 << 0,													///< If this object is a sensor. A sensor will receive collision callbacks, but will not cause any collision responses and can be used as a trigger volume.
-<<<<<<< HEAD
-		IsInBroadPhase			= 1 << 1,													///< Set this bit to indicate that the body is in the broadphase
-		InvalidateContactCache	= 1 << 2,													///< Set this bit to indicate that all collision caches for this body are invalid, will be reset the next simulation step.
-		UseManifoldReduction	= 1 << 3,													///< Set this bit to indicate that this body can use manifold reduction (if PhysicsSettings::mUseManifoldReduction is true)
-		ConstrainedToXYPlane	= 1 << 4													///< If this body is constrained to the XY plane for a 2D simulation
-=======
 		SensorDetectsStatic		= 1 << 1,													///< If this sensor detects static objects entering it.
 		IsInBroadPhase			= 1 << 2,													///< Set this bit to indicate that the body is in the broadphase
 		InvalidateContactCache	= 1 << 3,													///< Set this bit to indicate that all collision caches for this body are invalid, will be reset the next simulation step.
 		UseManifoldReduction	= 1 << 4,													///< Set this bit to indicate that this body can use manifold reduction (if PhysicsSettings::mUseManifoldReduction is true)
->>>>>>> 8fcc7a78
+		ConstrainedToXYPlane	= 1 << 5													///< If this body is constrained to the XY plane for a 2D simulation
 	};
 
 	// 16 byte aligned
