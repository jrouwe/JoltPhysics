// Jolt Physics Library (https://github.com/jrouwe/JoltPhysics)
// SPDX-FileCopyrightText: 2021 Jorrit Rouwe
// SPDX-License-Identifier: MIT

#include <Jolt/Jolt.h>

#include <Jolt/Physics/Constraints/ConstraintManager.h>
#include <Jolt/Physics/IslandBuilder.h>
#include <Jolt/Physics/StateRecorder.h>
#include <Jolt/Physics/PhysicsLock.h>
#include <Jolt/Core/Profiler.h>
#include <Jolt/Core/QuickSort.h>

JPH_NAMESPACE_BEGIN

void ConstraintManager::Add(Constraint **inConstraints, int inNumber)
{
	UniqueLock lock(mConstraintsMutex JPH_IF_ENABLE_ASSERTS(, mLockContext, EPhysicsLockTypes::ConstraintsList));

	mConstraints.reserve(mConstraints.size() + inNumber);

	for (Constraint **c = inConstraints, **c_end = inConstraints + inNumber; c < c_end; ++c)
	{
		Constraint *constraint = *c;

		// Assume this constraint has not been added yet
		JPH_ASSERT(constraint->mConstraintIndex == Constraint::cInvalidConstraintIndex);

		// Add to the list
		constraint->mConstraintIndex = uint32(mConstraints.size());
		mConstraints.push_back(constraint);
	}
}

void ConstraintManager::Remove(Constraint **inConstraints, int inNumber)
{
	UniqueLock lock(mConstraintsMutex JPH_IF_ENABLE_ASSERTS(, mLockContext, EPhysicsLockTypes::ConstraintsList));

	for (Constraint **c = inConstraints, **c_end = inConstraints + inNumber; c < c_end; ++c)
	{
		Constraint *constraint = *c;

		// Reset constraint index for this constraint
		uint32 this_constraint_idx = constraint->mConstraintIndex;
		constraint->mConstraintIndex = Constraint::cInvalidConstraintIndex;
		JPH_ASSERT(this_constraint_idx != Constraint::cInvalidConstraintIndex);

		// Check if this constraint is somewhere in the middle of the constraints, in this case we need to move the last constraint to this position
		uint32 last_constraint_idx = uint32(mConstraints.size() - 1);
		if (this_constraint_idx < last_constraint_idx)
		{
			Constraint *last_constraint = mConstraints[last_constraint_idx];
			last_constraint->mConstraintIndex = this_constraint_idx;
			mConstraints[this_constraint_idx] = last_constraint;
		}

		// Pop last constraint
		mConstraints.pop_back();
	}
}

Constraints ConstraintManager::GetConstraints() const
{
	UniqueLock lock(mConstraintsMutex JPH_IF_ENABLE_ASSERTS(, mLockContext, EPhysicsLockTypes::ConstraintsList));

	Constraints copy = mConstraints;
	return copy;
}

void ConstraintManager::GetActiveConstraints(uint32 inStartConstraintIdx, uint32 inEndConstraintIdx, Constraint **outActiveConstraints, uint32 &outNumActiveConstraints) const
{
	JPH_PROFILE_FUNCTION();

	JPH_ASSERT(inEndConstraintIdx <= mConstraints.size());

	uint32 num_active_constraints = 0;
	for (uint32 constraint_idx = inStartConstraintIdx; constraint_idx < inEndConstraintIdx; ++constraint_idx)
	{
		Constraint *c = mConstraints[constraint_idx];
		JPH_ASSERT(c->mConstraintIndex == constraint_idx);
		if (c->IsActive())
		{
			*(outActiveConstraints++) = c;
			num_active_constraints++;
		}
	}

	outNumActiveConstraints = num_active_constraints;
}

void ConstraintManager::sBuildIslands(Constraint **inActiveConstraints, uint32 inNumActiveConstraints, IslandBuilder &ioBuilder, BodyManager &inBodyManager)
{
	JPH_PROFILE_FUNCTION();

	for (uint32 constraint_idx = 0; constraint_idx < inNumActiveConstraints; ++constraint_idx)
	{
		Constraint *c = inActiveConstraints[constraint_idx];
		c->BuildIslands(constraint_idx, ioBuilder, inBodyManager);
	}
}

void ConstraintManager::sSortConstraints(Constraint **inActiveConstraints, uint32 *inConstraintIdxBegin, uint32 *inConstraintIdxEnd)
{
	JPH_PROFILE_FUNCTION();

	QuickSort(inConstraintIdxBegin, inConstraintIdxEnd, [inActiveConstraints](uint32 inLHS, uint32 inRHS) {
		const Constraint *lhs = inActiveConstraints[inLHS];
		const Constraint *rhs = inActiveConstraints[inRHS];

		if (lhs->GetConstraintPriority() != rhs->GetConstraintPriority())
			return lhs->GetConstraintPriority() < rhs->GetConstraintPriority();

		return lhs->mConstraintIndex < rhs->mConstraintIndex;
	});
}

void ConstraintManager::sSetupVelocityConstraints(Constraint **inActiveConstraints, uint32 inNumActiveConstraints, float inDeltaTime)
{
	JPH_PROFILE_FUNCTION();

	for (Constraint **c = inActiveConstraints, **c_end = inActiveConstraints + inNumActiveConstraints; c < c_end; ++c)
		(*c)->SetupVelocityConstraint(inDeltaTime);
}

void ConstraintManager::sWarmStartVelocityConstraints(Constraint **inActiveConstraints, const uint32 *inConstraintIdxBegin, const uint32 *inConstraintIdxEnd, float inWarmStartImpulseRatio)
{
	JPH_PROFILE_FUNCTION();

	for (const uint32 *constraint_idx = inConstraintIdxBegin; constraint_idx < inConstraintIdxEnd; ++constraint_idx)
	{
		Constraint *c = inActiveConstraints[*constraint_idx];
		c->WarmStartVelocityConstraint(inWarmStartImpulseRatio);
	}
}

void ConstraintManager::sWarmStartVelocityConstraints(Constraint **inActiveConstraints, const uint32 *inConstraintIdxBegin, const uint32 *inConstraintIdxEnd, float inWarmStartImpulseRatio, int &ioNumVelocitySteps)
{
	JPH_PROFILE_FUNCTION();

	for (const uint32 *constraint_idx = inConstraintIdxBegin; constraint_idx < inConstraintIdxEnd; ++constraint_idx)
	{
		Constraint *c = inActiveConstraints[*constraint_idx];
		ioNumVelocitySteps = max(ioNumVelocitySteps, c->GetNumVelocityStepsOverride());
		c->WarmStartVelocityConstraint(inWarmStartImpulseRatio);
	}
}

bool ConstraintManager::sSolveVelocityConstraints(Constraint **inActiveConstraints, const uint32 *inConstraintIdxBegin, const uint32 *inConstraintIdxEnd, float inDeltaTime)
{
	JPH_PROFILE_FUNCTION();

	bool any_impulse_applied = false;

	for (const uint32 *constraint_idx = inConstraintIdxBegin; constraint_idx < inConstraintIdxEnd; ++constraint_idx)
	{
		Constraint *c = inActiveConstraints[*constraint_idx];
		any_impulse_applied |= c->SolveVelocityConstraint(inDeltaTime);
	}

	return any_impulse_applied;
}

bool ConstraintManager::sSolvePositionConstraints(Constraint **inActiveConstraints, const uint32 *inConstraintIdxBegin, const uint32 *inConstraintIdxEnd, float inDeltaTime, float inBaumgarte)
{
	JPH_PROFILE_FUNCTION();

	bool any_impulse_applied = false;

	for (const uint32 *constraint_idx = inConstraintIdxBegin; constraint_idx < inConstraintIdxEnd; ++constraint_idx)
	{
		Constraint *c = inActiveConstraints[*constraint_idx];
		any_impulse_applied |= c->SolvePositionConstraint(inDeltaTime, inBaumgarte);
	}

	return any_impulse_applied;
}

bool ConstraintManager::sSolvePositionConstraints(Constraint **inActiveConstraints, const uint32 *inConstraintIdxBegin, const uint32 *inConstraintIdxEnd, float inDeltaTime, float inBaumgarte, int &ioNumPositionSteps)
{
	JPH_PROFILE_FUNCTION();

	bool any_impulse_applied = false;

	for (const uint32 *constraint_idx = inConstraintIdxBegin; constraint_idx < inConstraintIdxEnd; ++constraint_idx)
	{
		Constraint *c = inActiveConstraints[*constraint_idx];
		ioNumPositionSteps = max(ioNumPositionSteps, c->GetNumPositionStepsOverride());
		any_impulse_applied |= c->SolvePositionConstraint(inDeltaTime, inBaumgarte);
	}

	return any_impulse_applied;
}

#ifdef JPH_DEBUG_RENDERER
void ConstraintManager::DrawConstraints(DebugRenderer *inRenderer) const
{
	JPH_PROFILE_FUNCTION();

	UniqueLock lock(mConstraintsMutex JPH_IF_ENABLE_ASSERTS(, mLockContext, EPhysicsLockTypes::ConstraintsList));

	for (const Ref<Constraint> &c : mConstraints)
		c->DrawConstraint(inRenderer);
}

void ConstraintManager::DrawConstraintLimits(DebugRenderer *inRenderer) const
{
	JPH_PROFILE_FUNCTION();

	UniqueLock lock(mConstraintsMutex JPH_IF_ENABLE_ASSERTS(, mLockContext, EPhysicsLockTypes::ConstraintsList));

	for (const Ref<Constraint> &c : mConstraints)
		c->DrawConstraintLimits(inRenderer);
}

void ConstraintManager::DrawConstraintReferenceFrame(DebugRenderer *inRenderer) const
{
	JPH_PROFILE_FUNCTION();

	UniqueLock lock(mConstraintsMutex JPH_IF_ENABLE_ASSERTS(, mLockContext, EPhysicsLockTypes::ConstraintsList));

	for (const Ref<Constraint> &c : mConstraints)
		c->DrawConstraintReferenceFrame(inRenderer);
}
#endif // JPH_DEBUG_RENDERER

void ConstraintManager::SaveState(StateRecorder &inStream) const
<<<<<<< HEAD
{	
	const StateRecorderFilter *filter = inStream.GetFilter();

=======
{
>>>>>>> 3ae3cfe6
	UniqueLock lock(mConstraintsMutex JPH_IF_ENABLE_ASSERTS(, mLockContext, EPhysicsLockTypes::ConstraintsList));

	// Write state of constraints
	if (filter != nullptr)
	{
		// Determine which constraints to save
		Array<Constraint *> constraints;
		if (filter->ShouldSaveConstraints())
		{
			constraints.reserve(mConstraints.size());
			for (const Ref<Constraint> &c : mConstraints)
				if (filter->ShouldSaveConstraint(*c))
					constraints.push_back(c);
		}

		// Save them
		size_t num_constraints = constraints.size();
		inStream.Write(num_constraints);
		for (const Ref<Constraint> &c : constraints)
		{
			inStream.Write(c->mConstraintIndex);
			c->SaveState(inStream);
		}
	}
	else
	{
		// Save all constraints
		size_t num_constraints = mConstraints.size();
		inStream.Write(num_constraints);
		for (const Ref<Constraint> &c : mConstraints)
		{
			inStream.Write(c->mConstraintIndex);
			c->SaveState(inStream);
		}
	}
}

bool ConstraintManager::RestoreState(StateRecorder &inStream)
{
	UniqueLock lock(mConstraintsMutex JPH_IF_ENABLE_ASSERTS(, mLockContext, EPhysicsLockTypes::ConstraintsList));

	if (inStream.IsValidating())
	{
		// Read state of constraints
		size_t num_constraints = mConstraints.size(); // Initialize to current value for validation
		inStream.Read(num_constraints);
		if (num_constraints != mConstraints.size())
		{
			JPH_ASSERT(false, "Cannot handle adding/removing constraints");
			return false;
		}
		for (const Ref<Constraint> &c : mConstraints)
		{
			uint32 constraint_index = c->mConstraintIndex;
			inStream.Read(constraint_index);
			if (constraint_index != c->mConstraintIndex)
			{
				JPH_ASSERT(false, "Unexpected constraint index");
				return false;
			}
			c->RestoreState(inStream);
		}
	}
	else
	{
		// Not validating, use more flexible reading, read number of constraints
		size_t num_constraints = 0;
		inStream.Read(num_constraints);

		for (size_t idx = 0; idx < num_constraints; ++idx)
		{
			uint32 constraint_index;
			inStream.Read(constraint_index);
			if (mConstraints.size() <= constraint_index)
			{
				JPH_ASSERT(false, "Restoring state for non-existing constraint");
				return false;
			}
			mConstraints[constraint_index]->RestoreState(inStream);
		}
	}

	return true;
}

JPH_NAMESPACE_END<|MERGE_RESOLUTION|>--- conflicted
+++ resolved
@@ -224,13 +224,9 @@
 #endif // JPH_DEBUG_RENDERER
 
 void ConstraintManager::SaveState(StateRecorder &inStream) const
-<<<<<<< HEAD
-{	
+{
 	const StateRecorderFilter *filter = inStream.GetFilter();
 
-=======
-{
->>>>>>> 3ae3cfe6
 	UniqueLock lock(mConstraintsMutex JPH_IF_ENABLE_ASSERTS(, mLockContext, EPhysicsLockTypes::ConstraintsList));
 
 	// Write state of constraints
