--- conflicted
+++ resolved
@@ -120,21 +120,8 @@
 			return 32;
 		return __builtin_ctz(inValue);
 	#endif
-<<<<<<< HEAD
-#elif defined(JPH_CPU_E2K)
-		return inValue ? __builtin_ctz(inValue) : 32;
-#elif defined(JPH_CPU_PPC64)
-		if (inValue == 0)
-			return 32;
-		return __builtin_ctz(inValue);
-#elif defined(JPH_CPU_PPC32)
-		if (inValue == 0)
-			return 32;
-		return __builtin_ctz(inValue);
-=======
-#elif defined(JPH_CPU_E2K) || defined(JPH_CPU_RISCV)
+#elif defined(JPH_CPU_E2K) || defined(JPH_CPU_RISCV) || defined(JPH_CPU_PPC64) || defined(JPH_CPU_PPC32)
 	return inValue ? __builtin_ctz(inValue) : 32;
->>>>>>> e071001b
 #else
 	#error Undefined
 #endif
@@ -163,21 +150,8 @@
 	#else
 		return __builtin_clz(inValue);
 	#endif
-<<<<<<< HEAD
-#elif defined(JPH_CPU_E2K)
-		return inValue ? __builtin_clz(inValue) : 32;
-#elif defined(JPH_CPU_PPC64)
-		if (inValue == 0)
-			return 32;
-		return __builtin_clz(inValue);
-#elif defined(JPH_CPU_PPC32)
-		if (inValue == 0)
-			return 32;
-		return __builtin_clz(inValue);
-=======
-#elif defined(JPH_CPU_E2K) || defined(JPH_CPU_RISCV)
+#elif defined(JPH_CPU_E2K) || defined(JPH_CPU_RISCV) || defined(JPH_CPU_PPC64) || defined(JPH_CPU_PPC32)
 	return inValue ? __builtin_clz(inValue) : 32;
->>>>>>> e071001b
 #else
 	#error Undefined
 #endif
