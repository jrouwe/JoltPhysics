--- conflicted
+++ resolved
@@ -29,13 +29,8 @@
 	}
 
 	/// Write a vector of primitives to the binary stream
-<<<<<<< HEAD
-	template <class T, class A>
+	template <class T, class A, std::enable_if_t<std::is_trivially_copyable_v<T>, bool> = true>
 	void				Write(const Array<T, A> &inT)
-=======
-	template <class T, class A, std::enable_if_t<std::is_trivially_copyable_v<T>, bool> = true>
-	void				Write(const std::vector<T, A> &inT)
->>>>>>> 6b7681d9
 	{
 		typename Array<T>::size_type len = inT.size();
 		Write(len);
@@ -44,7 +39,7 @@
 			if constexpr (std::is_same_v<T, Vec3> || std::is_same_v<T, DVec3> || std::is_same_v<T, DMat44>)
 			{
 				// These types have unused components that we don't want to write
-				for (typename Array<T>::size_type i = 0; i < len; ++i)
+				for (typename Array<T, A>::size_type i = 0; i < len; ++i)
 					Write(inT[i]);
 			}
 			else
