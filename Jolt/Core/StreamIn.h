// Jolt Physics Library (https://github.com/jrouwe/JoltPhysics)
// SPDX-FileCopyrightText: 2021 Jorrit Rouwe
// SPDX-License-Identifier: MIT

#pragma once

#include <Jolt/Core/NonCopyable.h>

JPH_NAMESPACE_BEGIN

/// Simple binary input stream
class JPH_EXPORT StreamIn : public NonCopyable
{
public:
	/// Virtual destructor
	virtual				~StreamIn() = default;

	/// Read a string of bytes from the binary stream
	virtual void		ReadBytes(void *outData, size_t inNumBytes) = 0;

	/// Returns true when an attempt has been made to read past the end of the file
	virtual bool		IsEOF() const = 0;

	/// Returns true if there was an IO failure
	virtual bool		IsFailed() const = 0;

	/// Read a primitive (e.g. float, int, etc.) from the binary stream
	template <class T, std::enable_if_t<std::is_trivially_copyable_v<T>, bool> = true>
	void				Read(T &outT)
	{
		ReadBytes(&outT, sizeof(outT));
	}

	/// Read a vector of primitives from the binary stream
<<<<<<< HEAD
	template <class T, class A>
	void				Read(Array<T, A> &outT)
=======
	template <class T, class A, std::enable_if_t<std::is_trivially_copyable_v<T>, bool> = true>
	void				Read(std::vector<T, A> &outT)
>>>>>>> 6b7681d9
	{
		typename Array<T, A>::size_type len = outT.size(); // Initialize to previous array size, this is used for validation in the StateRecorder class
		Read(len);
		if (!IsEOF() && !IsFailed())
		{
			outT.resize(len);
<<<<<<< HEAD
			for (typename Array<T, A>::size_type i = 0; i < len; ++i)
				Read(outT[i]);
=======
			if constexpr (std::is_same_v<T, Vec3> || std::is_same_v<T, DVec3> || std::is_same_v<T, DMat44>)
			{
				// These types have unused components that we don't want to read
				for (typename Array<T>::size_type i = 0; i < len; ++i)
					Read(outT[i]);
			}
			else
			{
				// Read all elements at once
				ReadBytes(outT.data(), len * sizeof(T));
			}
>>>>>>> 6b7681d9
		}
		else
			outT.clear();
	}

	/// Read a string from the binary stream (reads the number of characters and then the characters)
	template <class Type, class Traits, class Allocator>
	void				Read(std::basic_string<Type, Traits, Allocator> &outString)
	{
		typename std::basic_string<Type, Traits, Allocator>::size_type len = 0;
		Read(len);
		if (!IsEOF() && !IsFailed())
		{
			outString.resize(len);
			ReadBytes(outString.data(), len * sizeof(Type));
		}
		else
			outString.clear();
	}

	/// Read a vector of primitives from the binary stream using a custom function to read the elements
	template <class T, class A, typename F>
	void				Read(Array<T, A> &outT, const F &inReadElement)
	{
		typename Array<T, A>::size_type len = outT.size(); // Initialize to previous array size, this is used for validation in the StateRecorder class
		Read(len);
		if (!IsEOF() && !IsFailed())
		{
			outT.resize(len);
			for (typename Array<T, A>::size_type i = 0; i < len; ++i)
				inReadElement(*this, outT[i]);
		}
		else
			outT.clear();
	}

	/// Read a Vec3 (don't read W)
	void				Read(Vec3 &outVec)
	{
		ReadBytes(&outVec, 3 * sizeof(float));
		outVec = Vec3::sFixW(outVec.mValue);
	}

	/// Read a DVec3 (don't read W)
	void				Read(DVec3 &outVec)
	{
		ReadBytes(&outVec, 3 * sizeof(double));
		outVec = DVec3::sFixW(outVec.mValue);
	}

	/// Read a DMat44 (don't read W component of translation)
	void				Read(DMat44 &outVec)
	{
		Vec4 x, y, z;
		Read(x);
		Read(y);
		Read(z);

		DVec3 t;
		Read(t);

		outVec = DMat44(x, y, z, t);
	}
};

JPH_NAMESPACE_END<|MERGE_RESOLUTION|>--- conflicted
+++ resolved
@@ -32,27 +32,18 @@
 	}
 
 	/// Read a vector of primitives from the binary stream
-<<<<<<< HEAD
-	template <class T, class A>
+	template <class T, class A, std::enable_if_t<std::is_trivially_copyable_v<T>, bool> = true>
 	void				Read(Array<T, A> &outT)
-=======
-	template <class T, class A, std::enable_if_t<std::is_trivially_copyable_v<T>, bool> = true>
-	void				Read(std::vector<T, A> &outT)
->>>>>>> 6b7681d9
 	{
 		typename Array<T, A>::size_type len = outT.size(); // Initialize to previous array size, this is used for validation in the StateRecorder class
 		Read(len);
 		if (!IsEOF() && !IsFailed())
 		{
 			outT.resize(len);
-<<<<<<< HEAD
-			for (typename Array<T, A>::size_type i = 0; i < len; ++i)
-				Read(outT[i]);
-=======
 			if constexpr (std::is_same_v<T, Vec3> || std::is_same_v<T, DVec3> || std::is_same_v<T, DMat44>)
 			{
 				// These types have unused components that we don't want to read
-				for (typename Array<T>::size_type i = 0; i < len; ++i)
+				for (typename Array<T, S>::size_type i = 0; i < len; ++i)
 					Read(outT[i]);
 			}
 			else
@@ -60,7 +51,6 @@
 				// Read all elements at once
 				ReadBytes(outT.data(), len * sizeof(T));
 			}
->>>>>>> 6b7681d9
 		}
 		else
 			outT.clear();
