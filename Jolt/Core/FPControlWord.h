--- conflicted
+++ resolved
@@ -126,7 +126,6 @@
 	uint32		mPrevState;
 };
 
-<<<<<<< HEAD
 #elif defined(JPH_CPU_PPC64)
 
 template <uint64 Value, uint64 Mask>
@@ -155,11 +154,10 @@
 private:
 	uint64		mPrevState;
 };
-=======
+
 #elif defined(JPH_CPU_RISCV)
 
 // RISC-V only implements manually checking if exceptions occurred by reading the fcsr register. It doesn't generate exceptions.
->>>>>>> e071001b
 
 #else
 
